import os
import shutil
from glob import glob
from pathlib import Path

from adit_radis_shared import invoke_tasks
from adit_radis_shared.invoke_tasks import (  # noqa: F401
    Utility,
    backup_db,
    compose_down,
    compose_up,
    format,
    generate_auth_token,
    generate_certificate_files,
    generate_django_secret_key,
    generate_secure_password,
    init_workspace,
    lint,
    randomize_env_secrets,
    restore_db,
    show_outdated,
    stack_deploy,
    stack_rm,
    test,
    try_github_actions,
    upgrade_postgresql,
    web_shell,
)
from invoke.context import Context
from invoke.tasks import task

invoke_tasks.PROJECT_NAME = "adit"
invoke_tasks.PROJECT_DIR = Path(__file__).resolve().parent


@task
<<<<<<< HEAD
def reset_orthancs(ctx: Context, env: invoke_tasks.Environments = "dev"):
    """Reset Orthancs"""
    cmd = f"{invoke_tasks.build_compose_cmd(env)} exec web python manage.py reset_orthancs"
    ctx.run(cmd, pty=True)


@task
def copy_statics(ctx: Context):
    """Copy JS and CSS dependencies from node_modules to static vendor folder"""
    print("Copying statics...")

    target_folder = "adit/upload/static/vendor"

    def copy_file(file: str, filename: str | None = None):
        if not filename:
            shutil.copy(file, target_folder)
        else:
            target_file = os.path.join(target_folder, filename)
            shutil.copy(file, target_file)

    for file in glob("node_modules/dcmjs/build/dcmjs.js*"):
        copy_file(file)
    for file in glob("node_modules/dicomweb-client/build/dicomweb-client.js*"):
        copy_file(file)
    for file in glob("node_modules/dicom-web-anonymizer/dist/dicom-web-anonymizer.*"):
        copy_file(file)
=======
def populate_orthancs(ctx: Context, reset: bool = False):
    """Populate Orthancs with example DICOMs"""
    cmd = f"{Utility.build_compose_cmd()} exec web python manage.py populate_orthancs"
    if reset:
        cmd += " --reset"

    ctx.run(cmd, pty=True)
>>>>>>> 5b17121d
<|MERGE_RESOLUTION|>--- conflicted
+++ resolved
@@ -34,10 +34,12 @@
 
 
 @task
-<<<<<<< HEAD
-def reset_orthancs(ctx: Context, env: invoke_tasks.Environments = "dev"):
-    """Reset Orthancs"""
-    cmd = f"{invoke_tasks.build_compose_cmd(env)} exec web python manage.py reset_orthancs"
+def populate_orthancs(ctx: Context, reset: bool = False):
+    """Populate Orthancs with example DICOMs"""
+    cmd = f"{Utility.build_compose_cmd()} exec web python manage.py populate_orthancs"
+    if reset:
+        cmd += " --reset"
+
     ctx.run(cmd, pty=True)
 
 
@@ -60,13 +62,4 @@
     for file in glob("node_modules/dicomweb-client/build/dicomweb-client.js*"):
         copy_file(file)
     for file in glob("node_modules/dicom-web-anonymizer/dist/dicom-web-anonymizer.*"):
-        copy_file(file)
-=======
-def populate_orthancs(ctx: Context, reset: bool = False):
-    """Populate Orthancs with example DICOMs"""
-    cmd = f"{Utility.build_compose_cmd()} exec web python manage.py populate_orthancs"
-    if reset:
-        cmd += " --reset"
-
-    ctx.run(cmd, pty=True)
->>>>>>> 5b17121d
+        copy_file(file)