--- conflicted
+++ resolved
@@ -95,9 +95,6 @@
     message = models.TextField(null=True, blank=True)
     created_at = models.DateTimeField(auto_now_add=True)
     started_at = models.DateTimeField(null=True, blank=True)
-<<<<<<< HEAD
-    stopped_at = models.DateTimeField(null=True, blank=True)
-=======
     stopped_at = models.DateTimeField(null=True, blank=True)
 
     def clean(self):
@@ -113,5 +110,4 @@
             raise ValidationError(
                 "A study must be identifiable by either an AccessionNumber "
                 "or a StudyDate and Modality."
-            )
->>>>>>> 5be26493
+            )