import logging
from pathlib import Path
from datetime import datetime
import tempfile
import subprocess
from functools import partial
from typing import Any, Callable, Dict, List
from celery import Task as CeleryTask
from dicognito.anonymizer import Anonymizer
from pydicom import Dataset
import humanize
from django.utils import timezone
from django.conf import settings
from adit.core.utils.task_utils import hijack_logger, store_log_in_task
from ..models import DicomNode, TransferJob, TransferTask
from ..errors import RetriableTaskError
from .dicom_connector import DicomConnector
from .sanitize import sanitize_dirname

logger = logging.getLogger(__name__)


def execute_transfer(
    transfer_task: TransferTask, celery_task: CeleryTask
) -> TransferTask.Status:
    if transfer_task.status == TransferTask.Status.CANCELED:
        return transfer_task.status

    if transfer_task.status != TransferTask.Status.PENDING:
        raise AssertionError(
            f"Invalid status {transfer_task.status} of {transfer_task}"
        )

    transfer_task.status = TransferTask.Status.IN_PROGRESS
    transfer_task.start = timezone.now()
    transfer_task.save()

    logger.info("Started %s.", transfer_task)

    handler, stream = hijack_logger(logger)

    transfer_job: TransferJob = transfer_task.job

    try:
        if not transfer_job.source.source_active:
            raise ValueError(
                f"Source DICOM node not active: {transfer_job.source.name}"
            )

        if not transfer_job.destination.destination_active:
            raise ValueError(
                f"Destination DICOM node not active: {transfer_job.destination.name}"
            )

        if transfer_job.destination.node_type == DicomNode.NodeType.SERVER:
            _transfer_to_server(transfer_task)
        elif transfer_job.destination.node_type == DicomNode.NodeType.FOLDER:
            if transfer_job.archive_password:
                _transfer_to_archive(transfer_task)
            else:
                _transfer_to_folder(transfer_task)
        else:
            raise AssertionError(f"Invalid node type: {transfer_job.destination}")

        transfer_task.status = TransferTask.Status.SUCCESS
        transfer_task.message = "Transfer task completed successfully."
        transfer_task.end = timezone.now()

    except RetriableTaskError as err:
        logger.exception("Retriable error occurred during %s.", transfer_task)

        # We can't use the Celery built-in max_retries and celery_task.request.retries
        # directly as we also use celery_task.retry() for scheduling tasks.
        if transfer_task.retries < settings.TRANSFER_TASK_RETRIES:
            logger.info("Retrying task in %s.", humanize.naturaldelta(err.delay))
            transfer_task.status = TransferTask.Status.PENDING
            transfer_task.message = "Task timed out and will be retried."
            transfer_task.retries += 1

            # Increase the priority slightly to make sure images that were moved
            # from the GE archive storage to the fast access storage are still there
            # when we retry.
            priority = celery_task.request.delivery_info["priority"]
            if priority < settings.CELERY_TASK_QUEUE_MAX_PRIORITY:
                priority += 1

            raise celery_task.retry(
                eta=timezone.now() + err.delay, exc=err, priority=priority
            )

        logger.error("No more retries for finally failed %s.", transfer_task)
        transfer_task.status = TransferTask.Status.FAILURE
        transfer_task.message = str(err)
        transfer_task.end = timezone.now()

    except Exception as err:  # pylint: disable=broad-except
        logger.exception("Unrecoverable failure occurred in %s.", transfer_task)
        transfer_task.status = TransferTask.Status.FAILURE
        transfer_task.message = str(err)
        transfer_task.end = timezone.now()

    finally:
        store_log_in_task(logger, handler, stream, transfer_task)
        transfer_task.save()

    return transfer_task.status


def _create_source_connector(transfer_task: TransferTask) -> DicomConnector:
    # An own function to easily mock the source connector in test_transfer_utils.py
    return DicomConnector(transfer_task.job.source.dicomserver)


def _create_dest_connector(transfer_task: TransferTask) -> DicomConnector:
    # An own function to easily mock the destination connector in test_transfer_utils.py
    return DicomConnector(transfer_task.job.destination.dicomserver)


def _transfer_to_server(transfer_task: TransferTask) -> None:
    with tempfile.TemporaryDirectory(prefix="adit_") as tmpdir:
        patient_folder = _download_dicoms(transfer_task, Path(tmpdir))
        connector = _create_dest_connector(transfer_task)
        connector.upload_folder(patient_folder)


def _transfer_to_archive(transfer_task: TransferTask) -> None:
    transfer_job: TransferJob = transfer_task.job

    archive_folder = Path(transfer_job.destination.dicomfolder.path)
    archive_password = transfer_job.archive_password

    archive_name = f"{_create_destination_name(transfer_job)}.7z"
    archive_path = archive_folder / archive_name

    if not archive_path.is_file():
        _create_archive(archive_path, transfer_job, archive_password)

    with tempfile.TemporaryDirectory(prefix="adit_") as tmpdir:
        patient_folder = _download_dicoms(transfer_task, Path(tmpdir))
        _add_to_archive(archive_path, archive_password, patient_folder)


def _transfer_to_folder(transfer_task: TransferTask) -> None:
    transfer_job: TransferJob = transfer_task.job
    dicom_folder = Path(transfer_job.destination.dicomfolder.path)
    download_folder = dicom_folder / _create_destination_name(transfer_job)
    _download_dicoms(transfer_task, download_folder)


def _create_destination_name(transfer_job) -> str:
    name = "adit_"
    name += transfer_job._meta.app_label + "_"
    name += str(transfer_job.id) + "_"
    name += transfer_job.created.strftime("%Y%m%d") + "_"
    name += transfer_job.owner.username
    return sanitize_dirname(name)


def _download_dicoms(
    transfer_task: TransferTask,
    download_folder: Path,
) -> Path:
    pseudonym = transfer_task.pseudonym
    if pseudonym:
        patient_folder = download_folder / sanitize_dirname(pseudonym)
    else:
        pseudonym = None
        patient_folder = download_folder / sanitize_dirname(transfer_task.patient_id)

    connector = _create_source_connector(transfer_task)

    # Check if the Study Instance UID is correct and fetch some attributes to create
    # the study folder.
    patient = _fetch_patient(connector, transfer_task)
    study = _fetch_study(connector, patient["PatientID"], transfer_task)
    modalities = study["ModalitiesInStudy"]

    # If some series are explicitly chosen then check if their Series Instance UIDs
    # are correct and only use their modalities for the name of the study folder.
    if transfer_task.series_uids:
        modalities = set()
        for series in _fetch_series_list(connector, transfer_task):
            modalities.add(series["Modality"])

    study_date = study["StudyDate"]
    study_time = study["StudyTime"]
    modalities = ",".join(modalities)
    prefix = f"{study_date.strftime('%Y%m%d')}-{study_time.strftime('%H%M%S')}"
    study_folder = patient_folder / f"{prefix}-{modalities}"
    study_folder.mkdir(parents=True, exist_ok=True)

    anonymizer = Anonymizer()
    modifier_callback = partial(
        _modify_dataset,
        anonymizer,
        pseudonym,
        transfer_task.job.trial_protocol_id,
        transfer_task.job.trial_protocol_name,
    )

    if transfer_task.series_uids:
        # Download only the specified series of a study.
        _download_series(
            connector,
            study,
            transfer_task.series_uids,
            study_folder,
            modifier_callback,
        )
    else:
        # Download the whole study.
        _download_study(connector, study, study_folder, modifier_callback)

    return patient_folder


def _fetch_patient(
    connector: DicomConnector, transfer_task: TransferTask
) -> Dict[str, Any]:
    patients = connector.find_patients({"PatientID": transfer_task.patient_id})

    if len(patients) == 0:
        raise ValueError(
            f"No patient found with Patient ID {transfer_task.patient_id}."
        )

    if len(patients) > 1:
        raise AssertionError(
            f"Multiple patients found with Patient ID {transfer_task.patient_id}."
        )

    return patients[0]


def _fetch_study(
    connector: DicomConnector, patient_id: str, transfer_task: TransferTask
) -> Dict[str, Any]:
    studies = connector.find_studies(
        {
            "PatientID": patient_id,
            "StudyInstanceUID": transfer_task.study_uid,
            "StudyDate": "",
            "StudyTime": "",
            "ModalitiesInStudy": "",
        }
    )

    if len(studies) == 0:
        raise ValueError(
            f"No study found with Study Instance UID {transfer_task.study_uid}."
        )
    if len(studies) > 1:
        raise AssertionError(
            f"Multiple studies found with Study Instance UID {transfer_task.study_uid}."
        )

    return studies[0]


def _fetch_series_list(
    connector: DicomConnector, transfer_task: TransferTask
) -> List[Dict[str, Any]]:
    series_list = connector.find_series(
        {
            "PatientID": transfer_task.patient_id,
            "StudyInstanceUID": transfer_task.study_uid,
            "SeriesInstanceUID": "",
            "Modality": "",
        }
    )

    results = []
    for series_uid in transfer_task.series_uids:
        found = []
        for series in series_list:
            if series["SeriesInstanceUID"] == series_uid:
                found.append(series)

        if len(found) == 0:
            raise ValueError(f"No series found with Series Instance UID {series_uid}.")
        if len(found) > 1:
            raise AssertionError(
                f"Multiple series found with Series Instance UID {series_uid}."
            )

        results.append(found[0])

    return results


def _download_study(
    connector: DicomConnector,
    study: Dict[str, Any],
    study_folder: Path,
    modifier_callback: Callable,
) -> None:
    connector.download_study(
        study["PatientID"],
        study["StudyInstanceUID"],
        study_folder,
        modifier_callback=modifier_callback,
    )


def _download_series(
    connector: DicomConnector,
    study: Dict[str, Any],
    series_uids: List[str],
    study_folder: Path,
    modifier_callback: Callable,
) -> None:
    for series_uid in series_uids:
        series_list = connector.find_series(
            {
                "PatientID": study["PatientID"],
                "StudyInstanceUID": study["StudyInstanceUID"],
                "SeriesInstanceUID": series_uid,
                "SeriesDescription": "",
            }
        )
        if len(series_list) == 0:
            raise AssertionError(
                f"No series found with Series Instance UID: {series_uid}"
            )
        if len(series_list) > 1:
            raise AssertionError(
                f"Multiple series found with Series Instance UID {series_uid}."
            )
        series = series_list[0]
        series_folder_name = sanitize_dirname(series["SeriesDescription"])
        series_folder = study_folder / series_folder_name

        connector.download_series(
            series["PatientID"],
            series["StudyInstanceUID"],
            series["SeriesInstanceUID"],
            series_folder,
            modifier_callback,
        )


def _modify_dataset(
    anonymizer: Anonymizer,
    pseudonym: str,
    trial_protocol_id: str,
    trial_protocol_name: str,
    ds: Dataset,
) -> None:
    """Optionally pseudonymize an incoming dataset with the given pseudonym
    and add the trial ID and name to the DICOM header if specified."""
    if pseudonym:
        # All dates get pseudonymized, but we want to retain the study date.
        study_date = ds.StudyDate

        anonymizer.anonymize(ds)

        ds.StudyDate = study_date

        ds.PatientID = pseudonym
        ds.PatientName = pseudonym

    if trial_protocol_id:
        ds.ClinicalTrialProtocolID = trial_protocol_id

    if trial_protocol_name:
        ds.ClinicalTrialProtocolName = trial_protocol_name

    if pseudonym and trial_protocol_id:
<<<<<<< HEAD
        session_id = f"{ds.StudyDate}-{ds.StudyTime}"
        ds.PatientComments = f"Project:{trial_protocol_id} Subject:{pseudonym} Session:{pseudonym}_{session_id}"
=======
        session_id = f"{ds.PatientID}-{ds.StudyDate}-{ds.StudyTime}"
        ds.PatientComments = f"Project:{trial_protocol_id} Subject:{pseudonym} Session:{pseudonym}_{session_id}"

>>>>>>> 3a1394e6

def _create_archive(
    archive_path: Path, job: TransferJob, archive_password: str
) -> None:
    """Create a new archive with just an INDEX.txt file in it."""
    if Path(archive_path).is_file():
        raise ValueError(f"Archive ${archive_path} already exists.")

    with tempfile.TemporaryDirectory(prefix="adit_") as tmpdir:
        readme_path = Path(tmpdir) / "INDEX.txt"
        readme_file = open(readme_path, "w")
        readme_file.write(f"Archive created by {job} at {datetime.now()}.")
        readme_file.close()

        _add_to_archive(archive_path, archive_password, readme_path)


def _add_to_archive(
    archive_path: Path, archive_password: str, path_to_add: Path
) -> None:
    """Add a file or folder to an archive. If the archive does not exist
    it will be created."""
    # TODO catch error like https://stackoverflow.com/a/46098513/166229
    cmd = [
        "7z",
        "a",
        "-p" + archive_password,
        "-mhe=on",
        "-mx1",
        "-y",
        archive_path,
        path_to_add,
    ]
    proc = subprocess.Popen(cmd, stdout=subprocess.DEVNULL)
    proc.wait()
    (_, stderr) = proc.communicate()
    if proc.returncode != 0:
        raise IOError("Failed to add path to archive (%s)" % stderr)<|MERGE_RESOLUTION|>--- conflicted
+++ resolved
@@ -366,14 +366,8 @@
         ds.ClinicalTrialProtocolName = trial_protocol_name
 
     if pseudonym and trial_protocol_id:
-<<<<<<< HEAD
         session_id = f"{ds.StudyDate}-{ds.StudyTime}"
         ds.PatientComments = f"Project:{trial_protocol_id} Subject:{pseudonym} Session:{pseudonym}_{session_id}"
-=======
-        session_id = f"{ds.PatientID}-{ds.StudyDate}-{ds.StudyTime}"
-        ds.PatientComments = f"Project:{trial_protocol_id} Subject:{pseudonym} Session:{pseudonym}_{session_id}"
-
->>>>>>> 3a1394e6
 
 def _create_archive(
     archive_path: Path, job: TransferJob, archive_password: str
