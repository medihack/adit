import asyncio
from io import BytesIO
from os import error
from typing import Any

<<<<<<< HEAD
from asgiref.sync import sync_to_async
from django.core.exceptions import SuspiciousOperation
from django.http import HttpResponse
=======
import pydicom
from asgiref.sync import sync_to_async
from bs4 import BeautifulSoup
from crispy_forms.utils import render_crispy_form
from django.core.exceptions import SuspiciousOperation, ValidationError
from django.forms import Form
from django.forms.models import model_to_dict
from django.http import HttpRequest, HttpResponse, JsonResponse
>>>>>>> 4013c3fc
from django.shortcuts import render
from django_htmx.http import trigger_client_event

from adit.core.decorators import login_required_async, permission_required_async
from adit.core.models import DicomServer
from adit.core.types import AuthenticatedHttpRequest
from adit.core.utils.dicom_operator import DicomOperator
from adit.core.utils.dicom_utils import read_dataset
from adit.core.views import (
    BaseUpdatePreferencesView,
    DicomJobCreateView,
)

from .forms import UploadJobForm

UPLOAD_SOURCE = "upload_source"
UPLOAD_DESTINATION = "upload_destination"


class UploadUpdatePreferencesView(BaseUpdatePreferencesView):
    allowed_keys: list[str] = [
        UPLOAD_SOURCE,
        UPLOAD_DESTINATION,
    ]


class UploadJobCreateView(DicomJobCreateView):
    template_name = "upload/upload_job_form.html"
    form_class = UploadJobForm
    permission_required = "upload.add_uploadjob"
    request: AuthenticatedHttpRequest

    def get_form_kwargs(self) -> dict[str, Any]:
        kwargs = super().get_form_kwargs()

        kwargs["action"] = self.request.POST.get("action")
        kwargs["user"] = self.request.user

        return kwargs

    def get_initial(self):
        initial = super().get_initial()
        preferences: dict[str, Any] = self.request.user.preferences

        source = preferences.get(UPLOAD_SOURCE)
        if source is not None:
            initial["source"] = source

        destination = preferences.get(UPLOAD_DESTINATION)
        if destination is not None:
            initial["destination"] = destination

        return initial

    def post(self, request: AuthenticatedHttpRequest, *args, **kwargs):
<<<<<<< HEAD

=======
>>>>>>> 4013c3fc
        if not request.htmx:
            raise SuspiciousOperation("Only accessible by HTMX")

        form = UploadJobForm(
            request.POST,
            user=request.user,
            action="transfer",
        )

        if form.is_valid():
<<<<<<< HEAD
            return trigger_client_event(
                render(request, "upload/upload_job_form_swappable.html", {"form": form}),
                "chooseFolder",
            )

        else:
            return render(request, "upload/upload_job_form_swappable.html", {"form": form})
=======
            ctx = {}
            ctx.update(csrf(request))
            rendered_form = render_crispy_form(form, context=ctx)
            soup = BeautifulSoup(rendered_form, "html.parser")
            inner_part = soup.find("div", id="form_partial")
            response = HttpResponse(inner_part, status=200)
            response = trigger_client_event(response, "chooseFolder")

            return response

        else:
            ctx = {}
            ctx.update(csrf(request))
            rendered_form = render_crispy_form(form, context=ctx)
            soup = BeautifulSoup(rendered_form, "html.parser")
            inner_part = soup.find("div", id="form_partial")

            return HttpResponse(inner_part, status=200)
>>>>>>> 4013c3fc


@login_required_async
async def uploadAPIView(request: AuthenticatedHttpRequest, node_id: str) -> HttpResponse:
    status = 0
    message = ""

    if request.method == "POST":
        data = request.FILES

        if "dataset" in data:
            dataset_bytes = data["dataset"].read()
            dataset_bytes = BytesIO(dataset_bytes)
            dataset = read_dataset(dataset_bytes)

            if "node_id" in data:
                selected_id = int(node_id)
                destination_node = await sync_to_async(
                    lambda: DicomServer.objects.get(id=selected_id)
                )()
                operator = DicomOperator(destination_node)

                try:
                    loop = asyncio.get_event_loop()
                    await loop.run_in_executor(None, operator.upload_instances, [dataset])
                    status = 200
                    message = "Upload erfolgreich"

                except error:
                    print(error)
                    status = 500
                    message = "Upload fehlgeschlagen"

            else:
                status = 400
                message = "keine NodeID erhalten "

        else:
            status = 400
            message = "keine Daten enthalten"
    response = HttpResponse(status=status, content=message)

    response["statusText"] = response.reason_phrase

    return response<|MERGE_RESOLUTION|>--- conflicted
+++ resolved
@@ -3,20 +3,9 @@
 from os import error
 from typing import Any
 
-<<<<<<< HEAD
 from asgiref.sync import sync_to_async
 from django.core.exceptions import SuspiciousOperation
 from django.http import HttpResponse
-=======
-import pydicom
-from asgiref.sync import sync_to_async
-from bs4 import BeautifulSoup
-from crispy_forms.utils import render_crispy_form
-from django.core.exceptions import SuspiciousOperation, ValidationError
-from django.forms import Form
-from django.forms.models import model_to_dict
-from django.http import HttpRequest, HttpResponse, JsonResponse
->>>>>>> 4013c3fc
 from django.shortcuts import render
 from django_htmx.http import trigger_client_event
 
@@ -72,12 +61,10 @@
         return initial
 
     def post(self, request: AuthenticatedHttpRequest, *args, **kwargs):
-<<<<<<< HEAD
 
-=======
->>>>>>> 4013c3fc
         if not request.htmx:
             raise SuspiciousOperation("Only accessible by HTMX")
+
 
         form = UploadJobForm(
             request.POST,
@@ -86,7 +73,6 @@
         )
 
         if form.is_valid():
-<<<<<<< HEAD
             return trigger_client_event(
                 render(request, "upload/upload_job_form_swappable.html", {"form": form}),
                 "chooseFolder",
@@ -94,26 +80,6 @@
 
         else:
             return render(request, "upload/upload_job_form_swappable.html", {"form": form})
-=======
-            ctx = {}
-            ctx.update(csrf(request))
-            rendered_form = render_crispy_form(form, context=ctx)
-            soup = BeautifulSoup(rendered_form, "html.parser")
-            inner_part = soup.find("div", id="form_partial")
-            response = HttpResponse(inner_part, status=200)
-            response = trigger_client_event(response, "chooseFolder")
-
-            return response
-
-        else:
-            ctx = {}
-            ctx.update(csrf(request))
-            rendered_form = render_crispy_form(form, context=ctx)
-            soup = BeautifulSoup(rendered_form, "html.parser")
-            inner_part = soup.find("div", id="form_partial")
-
-            return HttpResponse(inner_part, status=200)
->>>>>>> 4013c3fc
 
 
 @login_required_async
